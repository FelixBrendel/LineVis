--- conflicted
+++ resolved
@@ -126,11 +126,12 @@
     } tracing_settings;
 
     // Cache.
-<<<<<<< HEAD
-    std::string cachedGridDataSetFilename;
-    float* cachedGridData = nullptr;
-    uint32_t cachedGridSizeX = 0, cachedGridSizeY = 0, cachedGridSizeZ = 0;
-    float cachedVoxelSizeX = 0.0f, cachedVoxelSizeY = 0.0f, cachedVoxelSizeZ = 0.0f;
+    std::string cached_grid_file_name;
+    Texture3D   cached_grid = {};
+    // float* cachedGridData = nullptr;
+    // uint32_t cachedGridSizeX = 0, cachedGridSizeY = 0, cachedGridSizeZ = 0;
+    // float cachedVoxelSizeX = 0.0f, cachedVoxelSizeY = 0.0f, cachedVoxelSizeZ = 0.0f;
+
     std::vector<uint32_t> outlineTriangleIndices;
     std::vector<glm::vec3> outlineVertexPositions;
     std::vector<glm::vec3> outlineVertexNormals;
@@ -141,13 +142,6 @@
     std::shared_ptr<LineDensityFieldSmoothingPass> lineDensityFieldSmoothingPass;
     sgl::vk::TexturePtr cachedScalarFieldTexture;
 #endif
-=======
-    std::string cached_grid_file_name;
-    Texture3D   cached_grid = {};
-    // float* cachedGridData = nullptr;
-    // uint32_t cachedGridSizeX = 0, cachedGridSizeY = 0, cachedGridSizeZ = 0;
-    // float cachedVoxelSizeX = 0.0f, cachedVoxelSizeY = 0.0f, cachedVoxelSizeZ = 0.0f;
->>>>>>> 76e04bc7
 
     // GUI data.
     bool showWindow = true;
